--- conflicted
+++ resolved
@@ -228,27 +228,11 @@
         "selection": lambda x, _: x[0],  # do nothing
         "type": float,
     },
-<<<<<<< HEAD
-    "eccentricity": {
-        "attribute": "Eccentricity",
+    "inclination": {
+        "attribute": "Inclination",
         "ssodnet_path": ["datacloud", "astorb"],
         "selection": lambda x, _: x[0],  # do nothing
         "type": float,
-=======
-
-    'inclination': {
-        'attribute': 'Inclination',
-        'ssodnet_path': ['datacloud', 'astorb'],
-        'selection': lambda x, _: x[0],  # do nothing
-        'type': float,
-    },
-
-    'eccentricity': {
-        'attribute': 'Eccentricity',
-        'ssodnet_path': ['datacloud', 'astorb'],
-        'selection': lambda x, _: x[0],  # do nothing
-        'type': float,
->>>>>>> c8a8fdff
     },
     # 'eccentricity': {
     # 'attribute': 'Eccentricity',
