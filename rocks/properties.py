--- conflicted
+++ resolved
@@ -59,11 +59,17 @@
 
     # Implemented properties
     PROPS = {
+        'albedo': {
+            'datacloud_key': 'diamalbedo',
+        },
+        'diameter': {
+            'datacloud_key': 'diamalbedo',
+        },
+        'mass': {
+            'datacloud_key': 'masses',
+        },
         'taxonomy': {
             'datacloud_key': 'taxonomy',
-        },
-        'albedo': {
-            'datacloud_key': 'diamalbedo',
         },
     }
 
@@ -90,6 +96,12 @@
 
     pool.close()
     pool.join()
+
+    # TMP
+    if property_ == 'diameter':
+        properties = [select_diameter(p) for p in properties]
+    elif property_ == 'mass':
+        properties = [select_mass(p) for p in properties]
 
     if len(properties) == 1:
         return properties[0]
@@ -112,24 +124,48 @@
 
     Returns
     -------
-<<<<<<< HEAD
     dict
         Datacloud data corresponding to the asteroid property.
     np.nan
         NaN if no data found.
-=======
+    '''
+    if isinstance(sso, (float)):
+        if np.isnan(sso):
+            return np.nan
+
+    data = tools.get_data(sso, verbose)
+
+    # Check if query failed
+    if data is False or dkey not in data.keys():
+        return np.nan
+
+    return data[dkey]
+
+
+def select_diameter(diameters):
+    '''Compute a single diameter value from multiple measurements.
+
+    Evaluates the methods and computes the weighted average of equally ranked
+    methods.
+
+    Parameters
+    ----------
+    diameters : dict
+        Diameter measurements and metadata retrieved from SsODNet:datacloud.
+
+    Returns
+    -------
     averaged, tuple
-        The average albedo and its uncertainty.
-    albedos, dict
+        The average diameter and its uncertainty.
+    diameters, dict
         The input dictionary, with an additional key 'selected'. True if the
         item was used in the computation of the average, else False.
 
-
     Notes
     -----
 
-    The method ranking is given below. Albedos acquired with the top-ranked
-    method available are used for the weighted average computation. Albedos
+    The method ranking is given below. Diameters acquired with the top-ranked
+    method available are used for the weighted average computation. Diameters
     observed with NEATM or STM get an additional 10% uncertainty added.
 
     .. code-block:: python
@@ -141,26 +177,18 @@
       ['NEATM']
       ['STM']
 
->>>>>>> a0ad8bf4
-    '''
-    if isinstance(sso, (float)):
-        if np.isnan(sso):
-            return np.nan
-
-<<<<<<< HEAD
-    data = tools.get_data(sso, verbose)
-=======
-    albedos = pd.DataFrame.from_dict(albedos)
-    albedos['albedo'] = albedos['albedo'].astype(float)
-    albedos['err_albedo'] = albedos['err_albedo'].astype(float)
-
-    # Remove entries containing only diameters
-    albedos = albedos[albedos.albedo > 0]
-    methods = set(albedos.method.values)
+    '''
+
+    diameters = pd.DataFrame.from_dict(diameters)
+    diameters['diameter'] = diameters['diameter'].astype(float)
+    diameters['err_diameter'] = diameters['err_diameter'].astype(float)
+
+    # Extract methods
+    methods = set(diameters.method.values)
 
     # Check methods by hierarchy. If several results on
     # same level, compute weighted mean
-    albedos['selected'] = False  # keep track of albedos used for mean
+    diameters['selected'] = False  # keep track of albedos used for mean
 
     for method in [['SPACE'], ['ADAM', 'KOALA', 'SAGE', 'Radar'],
                    ['LC+TPM', 'TPM', 'LC+AO', 'LC+Occ', 'TE-IM'],
@@ -169,102 +197,18 @@
 
         if set(method) & methods:  # at least one element in common
 
-            albs = albedos.loc[albedos.method.isin(method),
-                               'albedo'].values
-            ealbs = albedos.loc[albedos.method.isin(method),
-                                'err_albedo'].values
-
-            # NEATM and STM are inherently inaccurate
-            if 'NEATM' in method or 'STM' in method:
-                ealbs = np.array([np.sqrt(ea**2 + (0.1 * a)**2) for
-                                  ea, a in zip(ealbs, albs)])
-
-                albedos.loc[albedos.method.isin(method),
-                            'err_albedo'] = ealbs
-
-            # Compute weighted mean
-            weights = 1 / ealbs
-
-            malb = np.average(albs, weights=weights)
-            emalb = 1 / np.sum(weights)
-
-            # Mark albedos used in computation
-            albedos.loc[albedos.method.isin(method),
-                        'selected'] = True
-            averaged = (malb, emalb)
-            break
-
-    return averaged, albedos
-
-
-def select_diameter(diameters):
-    '''Compute a single diameter value from multiple measurements.
-
-    Evaluates the methods and computes the weighted average of equally ranked
-    methods.
-
-    Parameters
-    ----------
-    diameters : dict
-        Diameter measurements and metadata retrieved from SsODNet:datacloud.
-
-    Returns
-    -------
-    averaged, tuple
-        The average diameter and its uncertainty.
-    diameters, dict
-        The input dictionary, with an additional key 'selected'. True if the
-        item was used in the computation of the average, else False.
-
-
-    Notes
-    -----
-
-    The method ranking is given below. Diameters acquired with the top-ranked
-    method available are used for the weighted average computation. Diameters
-    observed with NEATM or STM get an additional 10% uncertainty added.
-
-    .. code-block:: python
-
-      ['SPACE']
-      ['ADAM', 'KOALA', 'SAGE', 'Radar']
-      ['LC+TPM', 'TPM', 'LC+AO', 'LC+Occ', 'TE-IM']
-      ['AO', 'Occ', 'IM']
-      ['NEATM']
-      ['STM']
-
-    '''
-
-    diameters = pd.DataFrame.from_dict(diameters)
-    diameters['diameter'] = diameters['diameter'].astype(float)
-    diameters['err_diameter'] = diameters['err_diameter'].astype(float)
-
-    # Extract methods
-    methods = set(diameters.method.values)
-
-    # Check methods by hierarchy. If several results on
-    # same level, compute weighted mean
-    diameters['selected'] = False  # keep track of albedos used for mean
-
-    for method in [['SPACE'], ['ADAM', 'KOALA', 'SAGE', 'Radar'],
-                   ['LC+TPM', 'TPM', 'LC+AO', 'LC+Occ', 'TE-IM'],
-                   ['AO', 'Occ', 'IM'],
-                   ['NEATM'], ['STM']]:
-
-        if set(method) & methods:  # at least one element in common
-
             diams = diameters.loc[diameters.method.isin(method),
-                               'diameter'].values
+                                  'diameter'].values
             ediams = diameters.loc[diameters.method.isin(method),
-                                'err_diameter'].values
+                                   'err_diameter'].values
 
             # NEATM and STM are inherently inaccurate
             if 'NEATM' in method or 'STM' in method:
                 ediams = np.array([np.sqrt(ea**2 + (0.1 * a)**2) for
-                                  ea, a in zip(ediams, diams)])
+                                   ea, a in zip(ediams, diams)])
 
                 diameters.loc[diameters.method.isin(method),
-                            'err_albedo'] = ediams
+                              'err_albedo'] = ediams
 
             # Compute weighted mean
             weights = 1 / ediams
@@ -274,12 +218,11 @@
 
             # Mark diameters used in computation
             diameters.loc[diameters.method.isin(method),
-                        'selected'] = True
+                          'selected'] = True
             averaged = (mdiam, emdiam)
             break
 
     return averaged, diameters
-
 
 
 def select_mass(masses):
@@ -301,12 +244,10 @@
         The input dictionary, with an additional key 'selected'. True if the
         item was used in the computation of the average, else False.
 
-
     Notes
     -----
-
     The method ranking is given below. Masses acquired with the top-ranked
-    method available are used for the weighted average computation. 
+    method available are used for the weighted average computation.
 
     .. code-block:: python
 
@@ -316,7 +257,6 @@
       ['EPHEM', 'DEFLECT']
 
     '''
-
     masses = pd.DataFrame.from_dict(masses)
     masses['mass'] = masses['mass'].astype(float)
     masses['err_mass'] = masses['err_mass'].astype(float)
@@ -335,9 +275,9 @@
         if set(method) & methods:  # at least one element in common
 
             m = masses.loc[masses.method.isin(method),
-                               'mass'].values
+                           'mass'].values
             dm = masses.loc[masses.method.isin(method),
-                                'err_mass'].values
+                            'err_mass'].values
 
             # Compute weighted mean
             weights = 1 / dm
@@ -347,44 +287,8 @@
 
             # Mark masses used in computation
             masses.loc[masses.method.isin(method),
-                        'selected'] = True
+                       'selected'] = True
             averaged = (mmass, emmass)
             break
 
-    return averaged, masses
-
-
-
-# ------
-# Properties metadata
-PROPS = {
-    'taxonomy': {
-
-        # Selection logic for multiple results
-        'select_one': select_taxonomy,
-        'datacloud_key': 'taxonomy',
->>>>>>> a0ad8bf4
-
-    # Check if query failed
-    if data is False or dkey not in data.keys():
-        return np.nan
-
-<<<<<<< HEAD
-    return data[dkey]
-=======
-    'albedo': {
-        'select_one': select_albedo,
-        'datacloud_key': 'diamalbedo',
-    },
-
-    'diameter': {
-        'select_one': select_diameter,
-        'datacloud_key': 'diamalbedo',
-    },
-
-    'mass': {
-        'select_one': select_mass,
-        'datacloud_key': 'masses',
-    },
-}
->>>>>>> a0ad8bf4
+    return averaged, masses